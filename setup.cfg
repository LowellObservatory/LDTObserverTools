[metadata]
name = obstools
description = Collection of Observer Tools for the Lowell Discovery Telescope
long_description = file: README.md
long_description_content_type = text/markdown
author = Timothy P. Ellsworth Bowers
author_email = tbowers@lowell.edu
license = MPL-2.0
url = https://github.com/LowellObservatory/LDTObserverTools
edit_on_github = False
github_project = LowellObservatory/LDTObserverTools
keywords = obstools
classifiers =
    Development Status :: 4 - Beta
    Intended Audience :: Science/Research
    License :: OSI Approved :: BSD License
    Natural Language :: English
    Operating System :: OS Independent
    Programming Language :: Python
    Programming Language :: Python :: 3.10
    Programming Language :: Python :: 3.11
    Programming Language :: Python :: 3.12
    Topic :: Documentation :: Sphinx
    Topic :: Scientific/Engineering :: Astronomy
    Topic :: Software Development :: Libraries :: Python Modules
    Topic :: Software Development :: User Interfaces

[options]
zip_safe = False
use_2to3=False
packages = find:
python_requires = >=3.10,<3.13
setup_requires = setuptools_scm
include_package_data = True
install_requires =
    setuptools
    setuptools_scm
    astropy>=5.1
    darkdetect
    ccdproc
    matplotlib
<<<<<<< HEAD
    numpy>=1.24,<3.0.0
=======
    numpy>=1.26,<2.0.0
>>>>>>> ddeeb0eb
    scipy>=1.9
    PySimpleGUI-4-foss
    requests
    tqdm

[options.extras_require]
docs =
    sphinx>=1.6
    sphinx-automodapi
    sphinx-subfigure
    sphinx_rtd_theme

broker =
    pyyaml
    stomp.py
    xmltodict

pypeit = 
    pypeit[specutils]>=1.15.0

test =
    pytest>=7.0.0
    pytest-astropy
    tox

dev =
    sphinx>=1.6
    sphinx-automodapi
    sphinx-subfigure
    sphinx_rtd_theme
    pylint
    black
    pypeit[specutils]>=1.15.0
    pyyaml
    stomp.py
    xmltodict
    pytest>=7.0.0
    pytest-astropy
    tox

[options.entry_points]
console_scripts =
    deveny_grangle = obstools.deveny_grangle:DevenyGrangle.entry_point
    deveny_collfocus = obstools.deveny_collfocus:DevenyCollfocus.entry_point
    dfocus = obstools.dfocus:DFocus.entry_point
    fix_ldt_header = obstools.fix_ldt_header:FixLdtHeader.entry_point
    lmi_etc = obstools.lmi_etc:LmiEtc.entry_point
    neocp_ephem = obstools.neocp_ephem:NeocpEphem.entry_point
    scrub_deveny_pickup = obstools.scrub_deveny_pickup:ScrubDevenyPickup.entry_point

[tool:pytest]
testpaths = "obstools/tests"<|MERGE_RESOLUTION|>--- conflicted
+++ resolved
@@ -39,11 +39,7 @@
     darkdetect
     ccdproc
     matplotlib
-<<<<<<< HEAD
-    numpy>=1.24,<3.0.0
-=======
     numpy>=1.26,<2.0.0
->>>>>>> ddeeb0eb
     scipy>=1.9
     PySimpleGUI-4-foss
     requests
